--- conflicted
+++ resolved
@@ -180,11 +180,7 @@
 def init_server(num_servers: int, server_rank: int, dataset: DistDataset,
                 master_addr: str, master_port: int, num_clients: int = 0,
                 num_rpc_threads: int = 16, request_timeout: int = 180,
-<<<<<<< HEAD
-                server_group_name: Optional[str] = None, is_dynamic_world_size: bool = False):
-=======
                 server_group_name: Optional[str] = None, is_dynamic: bool = False):
->>>>>>> d4a7b348
   r""" Initialize the current process as a server and establish connections
   with all other servers and clients. Note that this method should be called
   only in the server-client distribution mode.
@@ -202,11 +198,7 @@
       servers and clients, the value of this parameter should be same for all
       servers and clients.
     num_clients (int): Number of processes participating in the client group.
-<<<<<<< HEAD
-      if ``is_dynamic_world_size`` is ``True``, this parameter will be ignored.
-=======
       if ``is_dynamic`` is ``True``, this parameter will be ignored.
->>>>>>> d4a7b348
     num_rpc_threads (int): The number of RPC worker threads used for the
       current server to respond remote requests. (Default: ``16``).
     request_timeout (int): The max timeout seconds for remote requests,
@@ -214,14 +206,6 @@
     server_group_name (str): A unique name of the server group that current
       process belongs to. If set to ``None``, a default name will be used.
       (Default: ``None``).
-<<<<<<< HEAD
-    is_dynamic_world_size (bool): Whether the world size is dynamic. (Default: ``False``).
-  """
-  _set_server_context(num_servers, server_rank, server_group_name, num_clients)
-  global _dist_server
-  _dist_server = DistServer(dataset=dataset)
-  init_rpc(master_addr, master_port, num_rpc_threads, request_timeout, is_dynamic_world_size=is_dynamic_world_size)
-=======
     is_dynamic (bool): Whether the world size is dynamic. (Default: ``False``).
   """
   if server_group_name:
@@ -230,7 +214,6 @@
   global _dist_server
   _dist_server = DistServer(dataset=dataset)
   init_rpc(master_addr, master_port, num_rpc_threads, request_timeout, is_dynamic=is_dynamic)
->>>>>>> d4a7b348
 
 
 def wait_and_shutdown_server():
