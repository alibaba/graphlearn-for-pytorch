# Copyright 2023 Alibaba Group Holding Limited. All Rights Reserved.
#
# Licensed under the Apache License, Version 2.0 (the "License");
# you may not use this file except in compliance with the License.
# You may obtain a copy of the License at
#
#     http://www.apache.org/licenses/LICENSE-2.0
#
# Unless required by applicable law or agreed to in writing, software
# distributed under the License is distributed on an "AS IS" BASIS,
# WITHOUT WARRANTIES OR CONDITIONS OF ANY KIND, either express or implied.
# See the License for the specific language governing permissions and
# limitations under the License.
# ==============================================================================

import argparse, datetime
import os.path as osp
import time, tqdm

import graphlearn_torch as glt
import mlperf_logging.mllog.constants as mllog_constants
import numpy as np
import sklearn.metrics
import torch
import torch.distributed

from mlperf_logging_utils import get_mlperf_logger, submission_info
from torch.nn.parallel import DistributedDataParallel
from utilities import create_ckpt_folder
from rgnn import RGNN

mllogger = get_mlperf_logger(path=osp.dirname(osp.abspath(__file__)))

def evaluate(model, dataloader, current_device, with_gpu,
             rank, world_size, epoch_num):
  if rank == 0:
    mllogger.start(
        key=mllog_constants.EVAL_START,
        metadata={mllog_constants.EPOCH_NUM: epoch_num},
    )
  predictions = []
  labels = []
  with torch.no_grad():
    for batch in tqdm.tqdm(dataloader):
      batch_size = batch['paper'].batch_size
      out = model(batch.x_dict,
                  batch.edge_index_dict,
                  num_sampled_nodes_dict=batch.num_sampled_nodes,
                  num_sampled_edges_dict=batch.num_sampled_edges)[:batch_size]
      out = out.to(torch.float32)
      batch_size = min(out.shape[0], batch_size)
      labels.append(batch['paper'].y[:batch_size].cpu().clone().numpy())
      predictions.append(out.argmax(1).cpu().clone().numpy())

    predictions = np.concatenate(predictions)
    labels = np.concatenate(labels)
    acc = sklearn.metrics.accuracy_score(labels, predictions)

    if with_gpu:
      torch.cuda.synchronize()
    torch.distributed.barrier()

    acc_tensor = torch.tensor(acc).to(current_device)
    torch.distributed.all_reduce(acc_tensor, op=torch.distributed.ReduceOp.SUM)    
    global_acc = acc_tensor.item() / world_size
    if rank == 0:
      mllogger.event(
          key=mllog_constants.EVAL_ACCURACY,
          value=global_acc,
          metadata={mllog_constants.EPOCH_NUM: epoch_num},
      )
      mllogger.end(
          key=mllog_constants.EVAL_STOP,
          metadata={mllog_constants.EPOCH_NUM: epoch_num},
      )
    return acc, global_acc

def run_training_proc(local_proc_rank, num_nodes, node_rank, num_training_procs,
    split_training_sampling, hidden_channels, num_classes, num_layers, 
    model_type, num_heads, fan_out, epochs, train_batch_size, val_batch_size, 
    learning_rate,
    random_seed,
    dataset, train_idx, val_idx,
    train_channel_size,
    val_channel_size,
    master_addr,
    training_pg_master_port,
    train_loader_master_port,
    val_loader_master_port,
<<<<<<< HEAD
    with_gpu, trim_to_layer, precision,
=======
    with_gpu, trim_to_layer, precision, use_all2all,
>>>>>>> 90fca2dd
    edge_dir, rpc_timeout,
    validation_acc, validation_frac_within_epoch, evaluate_on_epoch_end, 
    checkpoint_on_epoch_end, ckpt_steps, ckpt_path):

  world_size=num_nodes*num_training_procs
  rank=node_rank*num_training_procs+local_proc_rank
  dtype = torch.float32
  if precision == "bf16":
    dtype = torch.bfloat16
  elif precision == "fp16":
    dtype = torch.float16

  if rank == 0:
    if ckpt_steps > 0:
      ckpt_dir = create_ckpt_folder(base_dir=osp.dirname(osp.abspath(__file__)))
  
  glt.utils.common.seed_everything(random_seed)

  # Initialize graphlearn_torch distributed worker group context.
  glt.distributed.init_worker_group(
    world_size=world_size,
    rank=rank,
    group_name='distributed-igbh-trainer'
  )

  current_ctx = glt.distributed.get_context()
  if with_gpu:
    if split_training_sampling:
      current_device = torch.device((local_proc_rank * 2) % torch.cuda.device_count())
      sampling_device = torch.device((local_proc_rank * 2 + 1) % torch.cuda.device_count())
    else:
      current_device = torch.device(local_proc_rank % torch.cuda.device_count())
      sampling_device = current_device
  else:
    current_device = torch.device('cpu')
    sampling_device = current_device

  # Initialize training process group of PyTorch.
  torch.distributed.init_process_group(
    backend='nccl' if with_gpu else 'gloo',
    timeout=datetime.timedelta(seconds=rpc_timeout),
    rank=current_ctx.rank,
    world_size=current_ctx.world_size,
    init_method='tcp://{}:{}'.format(master_addr, training_pg_master_port)
  )

  # Create distributed neighbor loader for training
  train_idx = train_idx.split(train_idx.size(0) // num_training_procs)[local_proc_rank]
  train_loader = glt.distributed.DistNeighborLoader(
    data=dataset,
    num_neighbors=[int(fanout) for fanout in fan_out.split(',')],
    input_nodes=('paper', train_idx),
    batch_size=train_batch_size,
    shuffle=True,
    drop_last=False,
    edge_dir=edge_dir,
    collect_features=True,
    to_device=current_device,
    random_seed=random_seed,
    worker_options = glt.distributed.MpDistSamplingWorkerOptions(
      num_workers=1,
      worker_devices=sampling_device,
      worker_concurrency=4,
      master_addr=master_addr,
      master_port=train_loader_master_port,
      channel_size=train_channel_size,
      pin_memory=True,
      use_all2all=use_all2all,
      rpc_timeout=rpc_timeout,
      num_rpc_threads=2
    )
  )
  # Create distributed neighbor loader for validation.
  val_idx = val_idx.split(val_idx.size(0) // num_training_procs)[local_proc_rank]
  val_loader = glt.distributed.DistNeighborLoader(
    data=dataset,
    num_neighbors=[int(fanout) for fanout in fan_out.split(',')],
    input_nodes=('paper', val_idx),
    batch_size=val_batch_size,
    shuffle=True,
    drop_last=False,
    edge_dir=edge_dir,
    collect_features=True,
    to_device=current_device,
    random_seed=random_seed,
    worker_options = glt.distributed.MpDistSamplingWorkerOptions(
      num_workers=1,
      worker_devices=sampling_device,
      worker_concurrency=4,
      master_addr=master_addr,
      master_port=val_loader_master_port,
      channel_size=val_channel_size,
      pin_memory=True,
      use_all2all=use_all2all,
      rpc_timeout=rpc_timeout,
      num_rpc_threads=2
    )
  )

  # Load checkpoint
  ckpt = None
  if ckpt_path is not None:
    try:
      ckpt = torch.load(ckpt_path)
    except FileNotFoundError as e:
      print(f"Checkpoint file not found: {e}")
      return -1
    
  # Define model and optimizer.
  if with_gpu:
    torch.cuda.set_device(current_device)
  model = RGNN(dataset.get_edge_types(),
               dataset.node_features['paper'].shape[1],
               hidden_channels,
               num_classes,
               num_layers=num_layers,
               dropout=0.2,
               model=model_type,
               heads=num_heads,
               node_type='paper',
               with_trim=trim_to_layer).to(current_device)
  if ckpt is not None:
    model.load_state_dict(ckpt['model_state_dict'])
  model = model.to(current_device, dtype=dtype)
  model = DistributedDataParallel(model,
                                  device_ids=[current_device.index] if with_gpu else None,
                                  find_unused_parameters=True)

  param_size = 0
  for param in model.parameters():
    param_size += param.nelement() * param.element_size()
  buffer_size = 0
  for buffer in model.buffers():
    buffer_size += buffer.nelement() * buffer.element_size()

  size_all_mb = (param_size + buffer_size) / 1024**2
  print('model size: {:.3f}MB'.format(size_all_mb))

  loss_fcn = torch.nn.CrossEntropyLoss().to(current_device)
  optimizer = torch.optim.Adam(model.parameters(), lr=learning_rate)
  if ckpt is not None:
    optimizer.load_state_dict(ckpt['optimizer_state_dict'])
  batch_num = (len(train_idx) + train_batch_size - 1) // train_batch_size
  validation_freq = int(batch_num * validation_frac_within_epoch)
  is_success = False
  epoch_num = 0

  training_start = time.time()
  for epoch in range(epochs):
    model.train()
    total_loss = 0
    train_acc = 0
    idx = 0
    gpu_mem_alloc = 0
    epoch_start = time.time()
    for batch in tqdm.tqdm(train_loader):
      idx += 1
      batch_size = batch['paper'].batch_size
      out = model(batch.x_dict,
                  batch.edge_index_dict,
                  num_sampled_nodes_dict=batch.num_sampled_nodes,
                  num_sampled_edges_dict=batch.num_sampled_edges)[:batch_size]
      out = out.to(torch.float32)
      batch_size = min(batch_size, out.shape[0])
      y = batch['paper'].y[:batch_size]
      loss = loss_fcn(out, y)
      loss = loss.to(dtype)
      optimizer.zero_grad()
      loss.backward()
      optimizer.step()
      total_loss += loss.item()
      train_acc += sklearn.metrics.accuracy_score(y.cpu().numpy(),
          out.argmax(1).detach().cpu().numpy())*100
      gpu_mem_alloc += (
          torch.cuda.max_memory_allocated() / 1000000
          if with_gpu
          else 0
      )
      #checkpoint
      if ckpt_steps > 0 and idx % ckpt_steps == 0:
        if with_gpu:
          torch.cuda.synchronize()
        torch.distributed.barrier()
        if rank == 0:
          epoch_num = epoch + idx / batch_num
          glt.utils.common.save_ckpt(idx + epoch * batch_num, 
                                     ckpt_dir, model.module, optimizer, epoch_num)
        torch.distributed.barrier()
      # evaluate
      if idx % validation_freq == 0:
        if with_gpu:
          torch.cuda.synchronize()
        torch.distributed.barrier()
        epoch_num = epoch + idx / batch_num
        model.eval()
        rank_val_acc, global_acc = evaluate(model, val_loader, current_device,
                                            with_gpu, rank,
                                            world_size, epoch_num)
        if validation_acc is not None and global_acc >= validation_acc:
          is_success = True
          break
        model.train()      
    
    train_acc /= idx
    gpu_mem_alloc /= idx

    if with_gpu:
      torch.cuda.synchronize()
    torch.distributed.barrier()
    
    #checkpoint at the end of epoch
    if checkpoint_on_epoch_end:
      if rank == 0:
        epoch_num = epoch + 1
        glt.utils.common.save_ckpt(idx + epoch * batch_num, 
                                   ckpt_dir, model.module, optimizer, epoch_num)
      torch.distributed.barrier()

    # evaluate at the end of epoch
    if evaluate_on_epoch_end and not is_success:
      epoch_num = epoch + 1
      model.eval()
      rank_val_acc, global_acc = evaluate(model, val_loader, current_device, 
                                          with_gpu, rank, world_size, epoch_num)
      if validation_acc is not None and global_acc >= validation_acc:
        is_success = True
    
      tqdm.tqdm.write(
          "Rank{:02d} | Epoch {:03d} | Loss {:.4f} | Train Acc {:.2f} | Val Acc {:.2f} | Time {} | GPU {:.1f} MB".format(
              current_ctx.rank,
              epoch,
              total_loss,
              train_acc,
              rank_val_acc*100,
              str(datetime.timedelta(seconds = int(time.time() - epoch_start))),
              gpu_mem_alloc
          )
      )
    
    # stop training if success
    if is_success:
      break

  if rank == 0:
    status = mllog_constants.SUCCESS if is_success else mllog_constants.ABORTED
    mllogger.end(key=mllog_constants.RUN_STOP,
                 metadata={mllog_constants.STATUS: status,
                           mllog_constants.EPOCH_NUM: epoch_num,
                 }
    )
  print("Total time taken " + str(datetime.timedelta(seconds = int(time.time() - training_start))))


if __name__ == '__main__':
  mllogger.event(key=mllog_constants.CACHE_CLEAR, value=True)
  mllogger.start(key=mllog_constants.INIT_START)
  
  parser = argparse.ArgumentParser()
  root = osp.join(osp.dirname(osp.dirname(osp.dirname(osp.realpath(__file__)))), 'data', 'igbh')
  glt.utils.ensure_dir(root)
  parser.add_argument('--path', type=str, default=root,
      help='path containing the datasets')
  parser.add_argument('--dataset_size', type=str, default='full',
      choices=['tiny', 'small', 'medium', 'large', 'full'],
      help='size of the datasets')
  parser.add_argument('--num_classes', type=int, default=2983,
      choices=[19, 2983], help='number of classes')
  parser.add_argument('--in_memory', type=int, default=0,
      choices=[0, 1], help='0:read only mmap_mode=r, 1:load into memory')
  # Model
  parser.add_argument('--model', type=str, default='rgat',
                      choices=['rgat', 'rsage'])
  # Model parameters
  parser.add_argument('--fan_out', type=str, default='15,10,5')
  parser.add_argument('--train_batch_size', type=int, default=512)
  parser.add_argument('--val_batch_size', type=int, default=512)
  parser.add_argument('--hidden_channels', type=int, default=512)
  parser.add_argument('--learning_rate', type=float, default=0.001)
  parser.add_argument('--epochs', type=int, default=2)
  parser.add_argument('--num_layers', type=int, default=3)
  parser.add_argument('--num_heads', type=int, default=4)
  parser.add_argument('--random_seed', type=int, default=42)
  # Distributed settings.
  parser.add_argument("--num_nodes", type=int, default=2,
      help="Number of distributed nodes.")
  parser.add_argument("--node_rank", type=int, default=0,
      help="The current node rank.")
  parser.add_argument("--num_training_procs", type=int, default=2,
      help="The number of traning processes per node.")
  parser.add_argument("--master_addr", type=str, default='localhost',
      help="The master address for RPC initialization.")
  parser.add_argument("--training_pg_master_port", type=int, default=12111,
      help="The port used for PyTorch's process group initialization across training processes.")
  parser.add_argument("--train_loader_master_port", type=int, default=12112,
      help="The port used for RPC initialization across all sampling workers of train loader.")
  parser.add_argument("--val_loader_master_port", type=int, default=12113,
      help="The port used for RPC initialization across all sampling workers of val loader.")
  parser.add_argument("--cpu_mode", action="store_true",
      help="Only use CPU for sampling and training, default is False.")
  parser.add_argument("--edge_dir", type=str, default='out',
      help="sampling direction, can be 'in' for 'by_dst' or 'out' for 'by_src' for partitions.")
  parser.add_argument('--layout', type=str, default='COO',
      help="Layout of input graph: CSC, CSR, COO. Default is COO.")
  parser.add_argument('--train_channel_size', type=str, default='16GB',
      help="Size of shared memory queue to put sampled results for train dataset")
  parser.add_argument('--val_channel_size', type=str, default='16GB',
      help="Size of shared memory queue to put sampled results for val dataset")
  parser.add_argument("--rpc_timeout", type=int, default=180,
      help="rpc timeout in seconds")
  parser.add_argument("--split_training_sampling", action="store_true",
      help="Use seperate GPUs for training and sampling processes.")
  parser.add_argument("--with_trim", action="store_true",
      help="use trim_to_layer function from PyG")
  parser.add_argument("--precision", type=str, default='fp32',
      choices=['fp32', 'fp16', 'bf16'], help="Precision to train the model")
  parser.add_argument("--graph_caching", action="store_true",
      help="load the full graph topology for each partition"),
  parser.add_argument("--use_all2all", action="store_true",
      help="using all2all for cross node feature collection instead of p2p rpc"),
  parser.add_argument("--validation_frac_within_epoch", type=float, default=0.05,
      help="Fraction of the epoch after which validation should be performed.")
  parser.add_argument("--validation_acc", type=float, default=0.72,
      help="Validation accuracy threshold to stop training once reached.")
  parser.add_argument("--evaluate_on_epoch_end", action="store_true",
      help="Evaluate using validation set on each epoch end."),
  parser.add_argument("--checkpoint_on_epoch_end", action="store_true",
    help="Save checkpoint on each epoch end."),
  parser.add_argument('--ckpt_steps', type=int, default=-1, 
      help="Save checkpoint every n steps. Default is -1, which means no checkpoint is saved.")
  parser.add_argument('--ckpt_path', type=str, default=None, 
      help="Path to load checkpoint from. Default is None.")
  args = parser.parse_args()
  assert args.layout in ['COO', 'CSC', 'CSR']

  glt.utils.common.seed_everything(args.random_seed)  
  # when set --cpu_mode or GPU is not available, use cpu only mode.
  args.with_gpu = (not args.cpu_mode) and torch.cuda.is_available()
  if args.with_gpu:
    assert(not args.num_training_procs > torch.cuda.device_count())
    if args.split_training_sampling:
      assert(not args.num_training_procs > torch.cuda.device_count() // 2)
  
  if args.node_rank == 0:
    world_size = args.num_nodes * args.num_training_procs
    submission_info(mllogger, 'GNN', 'reference_implementation')
    mllogger.event(key=mllog_constants.GLOBAL_BATCH_SIZE, value=world_size*args.train_batch_size)
    mllogger.event(key=mllog_constants.OPT_BASE_LR, value=args.learning_rate)
    mllogger.event(key=mllog_constants.SEED,value=args.random_seed)
    mllogger.end(key=mllog_constants.INIT_STOP)
    mllogger.start(key=mllog_constants.RUN_START)

  print('--- Loading data partition ...\n')
  data_pidx = args.node_rank % args.num_nodes
  dataset = glt.distributed.DistDataset(edge_dir=args.edge_dir, graph_caching=args.graph_caching)
  dataset.load(
    root_dir=osp.join(args.path, f'{args.dataset_size}-partitions'),
    partition_idx=data_pidx,
    graph_mode='ZERO_COPY' if args.with_gpu else 'CPU',
    input_layout = args.layout,
    feature_with_gpu=args.with_gpu,
    graph_caching = args.graph_caching,
    whole_node_label_file={'paper': osp.join(args.path, f'{args.dataset_size}-label', 'label.pt')}
  )
  train_idx = torch.load(
    osp.join(args.path, f'{args.dataset_size}-train-partitions', f'partition{data_pidx}.pt')
  )
  val_idx = torch.load(
    osp.join(args.path, f'{args.dataset_size}-val-partitions', f'partition{data_pidx}.pt')
  )
  train_idx.share_memory_()
  val_idx.share_memory_()
  
  print('--- Launching training processes ...\n')
  torch.multiprocessing.spawn(
    run_training_proc,
    args=(args.num_nodes, args.node_rank, args.num_training_procs, 
          args.split_training_sampling, args.hidden_channels, args.num_classes, 
          args.num_layers, args.model, args.num_heads, args.fan_out, 
          args.epochs, args.train_batch_size, args.val_batch_size, args.learning_rate,
          args.random_seed,
          dataset, train_idx, val_idx,
          args.train_channel_size,
          args.val_channel_size,
          args.master_addr,
          args.training_pg_master_port,
          args.train_loader_master_port,
          args.val_loader_master_port,
          args.with_gpu,
          args.with_trim,
          args.precision,
<<<<<<< HEAD
=======
          args.use_all2all,
>>>>>>> 90fca2dd
          args.edge_dir,
          args.rpc_timeout,
          args.validation_acc, 
          args.validation_frac_within_epoch,
          args.evaluate_on_epoch_end,
          args.checkpoint_on_epoch_end,
          args.ckpt_steps,
          args.ckpt_path),
    nprocs=args.num_training_procs,
    join=True
  )<|MERGE_RESOLUTION|>--- conflicted
+++ resolved
@@ -87,11 +87,7 @@
     training_pg_master_port,
     train_loader_master_port,
     val_loader_master_port,
-<<<<<<< HEAD
-    with_gpu, trim_to_layer, precision,
-=======
     with_gpu, trim_to_layer, precision, use_all2all,
->>>>>>> 90fca2dd
     edge_dir, rpc_timeout,
     validation_acc, validation_frac_within_epoch, evaluate_on_epoch_end, 
     checkpoint_on_epoch_end, ckpt_steps, ckpt_path):
@@ -482,10 +478,7 @@
           args.with_gpu,
           args.with_trim,
           args.precision,
-<<<<<<< HEAD
-=======
           args.use_all2all,
->>>>>>> 90fca2dd
           args.edge_dir,
           args.rpc_timeout,
           args.validation_acc, 
